--- conflicted
+++ resolved
@@ -283,17 +283,10 @@
     df_pos = df_pri + N
     scale_pos = scale_pri + SxxT \
         + precision_pri*jnp.outer(loc_pri, loc_pri) - precision_pos*jnp.outer(loc_pos, loc_pos)
-<<<<<<< HEAD
-
-    return NormalInverseWishart(loc=loc_pos, mean_concentration=precision_pos, df=df_pos, scale=scale_pos)
-=======
-    
     return NormalInverseWishart(loc=loc_pos, 
                                 mean_concentration=precision_pos, 
                                 df=df_pos, 
                                 scale=scale_pos)
->>>>>>> eb4db63a
-
 
 def mniw_posterior_update(mniw_prior, sufficient_stats):
     """Update the MatrixNormalInverseWishart distribution using sufficient statistics   
@@ -314,19 +307,12 @@
     M_pos = jnp.linalg.solve(Sxx, Sxy).T
     V_pos = Sxx
     nu_pos = nu_pri + N
-    Psi_pos = Psi_pri + Syy - M_pos @ Sxy
-<<<<<<< HEAD
-
-    return MatrixNormalInverseWishart(loc=M_pos, col_precision=V_pos, df=int(nu_pos), scale=Psi_pos)
-
-=======
-    
+    Psi_pos = Psi_pri + Syy - M_pos @ Sxy 
     return MatrixNormalInverseWishart(loc=M_pos, 
                                       col_precision=V_pos, 
                                       df=nu_pos, 
                                       scale=Psi_pos)
     
->>>>>>> eb4db63a
 
 def iw_posterior_update(iw_prior, sufficient_stats):
     """Update the InverseWishart distribution using sufficient statistics
@@ -343,11 +329,5 @@
     # compute parameters of the posterior distribution
     df_pos = df_pri + N
     scale_pos = scale_pri + SxxT
-<<<<<<< HEAD
-=======
-    
     return InverseWishart(df=df_pos, 
-                          scale=scale_pos)
->>>>>>> eb4db63a
-
-    return InverseWishart(df=int(df_pos), scale=scale_pos)+                          scale=scale_pos)